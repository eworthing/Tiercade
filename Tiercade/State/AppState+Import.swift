--- conflicted
+++ resolved
@@ -88,7 +88,6 @@
         // Convert tier data (pure transformation)
         var newTiers: Items = [:]
         for (tierName, rawItems) in tierData {
-<<<<<<< HEAD
             guard let itemArray = rawItems as? [[String: Any]] else { continue }
             newTiers[tierName] = itemArray.compactMap { data in
                 guard let id = data["id"] as? String, id.isEmpty == false else { return nil }
@@ -105,7 +104,6 @@
                 }
 
                 return Item(id: id, attributes: stringAttributes.isEmpty ? nil : stringAttributes)
-=======
             guard let itemArray = rawItems as? [Any] else {
                 throw ImportError.parsingFailed("Invalid items array for tier \(tierName)")
             }
@@ -115,7 +113,6 @@
                 guard let id = data["id"] as? String, !id.isEmpty else { return nil }
                 let attributes = extractAttributes(from: data)
                 return Item(id: id, attributes: attributes.isEmpty ? nil : attributes)
->>>>>>> d3c55a94
             }
 
             newTiers[tierName] = items
